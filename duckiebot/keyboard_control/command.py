--- conflicted
+++ resolved
@@ -23,24 +23,7 @@
 """
 
         parser = argparse.ArgumentParser(prog=prog, usage=usage)
-<<<<<<< HEAD
-        parser.add_argument(
-            "hostname", default=None, help="Name of the Duckiebot to calibrate"
-        )
-        parser.add_argument(
-            "--cli",
-            dest="cli",
-            default=False,
-            action="store_true",
-            help="A flag, if set will run with CLI instead of with GUI",
-        )
-        parser.add_argument(
-            "--base_image",
-            dest="image",
-            default="duckietown/rpi-duckiebot-base:master19-no-arm",
-            help="The base image, probably don't change the default",
-        )
-=======
+
         parser.add_argument('hostname', default=None, help='Name of the Duckiebot to calibrate')
         parser.add_argument('--cli', dest='cli', default=False, action='store_true',
                             help='A flag, if set will run with CLI instead of with GUI')
@@ -50,7 +33,7 @@
         parser.add_argument('--base_image', dest='image',
                             default="duckietown/rpi-duckiebot-base:master19-no-arm",
                             help="The base image, probably don't change the default")
->>>>>>> b75603dc
+
         parsed_args = parser.parse_args(args)
 
         if parsed_args.sim:
@@ -70,20 +53,11 @@
     client = check_docker_environment()
     container_name = "joystick_gui_%s" % hostname
     remove_if_running(client, container_name)
-<<<<<<< HEAD
-    duckiebot_ip = get_duckiebot_ip(hostname)
-    env = {
-        "HOSTNAME": hostname,
-        "ROS_MASTER": hostname,
-        "DUCKIEBOT_NAME": hostname,
-        "ROS_MASTER_URI": "http://%s:11311" % duckiebot_ip,
-    }
-=======
+
     env = { 'HOSTNAME':hostname,
             'ROS_MASTER': hostname,
            'VEHICLE_NAME': hostname,
            'ROS_MASTER_URI': 'http://%s:11311' % duckiebot_ip}
->>>>>>> b75603dc
 
     env["QT_X11_NO_MITSHM"] = 1
 
@@ -108,34 +82,15 @@
     if "master19" in image:
         image = "duckietown/rpi-duckiebot-base:master19-no-arm"
         cmd = "python misc/virtualJoy/virtualJoy.py %s" % hostname
-<<<<<<< HEAD
-    elif "daffy" in image:
-        image = "duckietown/dt-core:daffy"
-        cmd = (
-            "roslaunch virtual_joystick virtual_joystick_gui.launch veh:=%s" % hostname
-        )
+    elif 'daffy' in image:
+        image = "duckietown/dt-core:daffy-amd64"
+        cmd = "roslaunch virtual_joystick virtual_joystick_gui.launch veh:=%s" % hostname
+
     else:
         msg = f"Not sure what to do with {image!r}"
         raise Exception(msg)
 
-    params = {
-        "image": image,
-        "name": container_name,
-        "network_mode": "host",
-        "environment": env,
-        "privileged": True,
-        "stdin_open": True,
-        "tty": True,
-        "command": cmd,
-        "detach": True,
-        "volumes": volumes,
-    }
-=======
-    elif 'daffy' in image:
-        image = "duckietown/dt-core:daffy-amd64"
-        cmd = "roslaunch virtual_joystick virtual_joystick_gui.launch veh:=%s" % hostname
-
-
+        
     params = {'image': image,
               'name': container_name,
               'network_mode': network_mode,
@@ -149,60 +104,12 @@
               }
 
 
->>>>>>> b75603dc
-
     container = client.containers.run(**params)
     cmd = "docker attach %s" % container_name
     start_command_in_subprocess(cmd)
 
 
 ### if it's the CLI may as well run it on the robot itself.
-<<<<<<< HEAD
-def run_cli_controller(hostname, image):
-    duckiebot_ip = get_duckiebot_ip(hostname)
-    duckiebot_client = docker.DockerClient("tcp://" + duckiebot_ip + ":2375")
-    container_name = "joystick_cli_%s" % hostname
-    remove_if_running(duckiebot_client, container_name)
-    duckiebot_ip = get_duckiebot_ip(hostname)
-    env = {
-        "HOSTNAME": hostname,
-        "ROS_MASTER": hostname,
-        "DUCKIEBOT_NAME": hostname,
-        "ROS_MASTER_URI": "http://%s:11311" % duckiebot_ip,
-    }
-
-    dtslogger.info(
-        "Running %s on localhost with environment vars: %s" % (container_name, env)
-    )
-
-    if "master19" in image:
-        image = "duckietown/rpi-duckiebot-base:master19"  # run on robot
-        cmd = "python misc/virtualJoy/joy_cli.py %s" % hostname
-    elif "daffy" in image:
-        image = "duckietown/dt-core:daffy-arm32v7"
-        cmd = (
-            "roslaunch virtual_joystick virtual_joystick_cli.launch veh:=%s" % hostname
-        )
-    else:
-        msg = f"Not sure what to use for {image}"
-        raise Exception(msg)
-
-    params = {
-        "image": image,
-        "name": container_name,
-        "network_mode": "host",
-        "environment": env,
-        "privileged": True,
-        "stdin_open": True,
-        "tty": True,
-        "command": cmd,
-        "detach": True,
-    }
-
-    container = duckiebot_client.containers.run(**params)
-
-    cmd = "docker -H %s.local attach %s" % (hostname, container_name)
-=======
 def run_cli_controller(hostname,image,duckiebot_ip, network_mode, sim):
     if sim:
         duckiebot_client = check_docker_environment()
@@ -229,6 +136,11 @@
             image = "duckietown/dt-core:daffy"
         cmd = "roslaunch virtual_joystick virtual_joystick_cli.launch veh:=%s" % hostname
 
+    else:
+        msg = f"Not sure what to use for {image}"
+        raise Exception(msg)
+
+        
     params = {'image': image,
                 'name': container_name,
                 'network_mode': network_mode,
@@ -246,5 +158,4 @@
         cmd = 'docker attach %s' % container_name
     else:
         cmd = 'docker -H %s.local attach %s' % (hostname, container_name)
->>>>>>> b75603dc
     start_command_in_subprocess(cmd)